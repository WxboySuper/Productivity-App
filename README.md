# Productivity App
[![Run all tests](https://github.com/WxboySuper/Productivity-App/actions/workflows/testing.yml/badge.svg)](https://github.com/WxboySuper/Productivity-App/actions/workflows/testing.yml)
[![DeepSource](https://app.deepsource.com/gh/WxboySuper/Productivity-App.svg/?label=active+issues&show_trend=true&token=PqTSZxIszGKL6icxa3lwv3Ra)](https://app.deepsource.com/gh/WxboySuper/Productivity-App/)
[![DeepSource](https://app.deepsource.com/gh/WxboySuper/Productivity-App.svg/?label=code+coverage&show_trend=true&token=PqTSZxIszGKL6icxa3lwv3Ra)](https://app.deepsource.com/gh/WxboySuper/Productivity-App/)

A simple productivity app developed by WeatherboySuper as a fun little project to stay occupied (and sometimes procrastinate (oops)).

## Features

- Task management with priority levels
- Categorize tasks
- Set deadlines
- Add notes to tasks
- Label system for better organization
- Local SQLite database storage
- Cross-platform desktop application

## Tech Stack

- Frontend: HTML, CSS, JavaScript
- Backend: Python (Flask)
- Database: SQLite
- Desktop Framework: Electron

## Prerequisites

- Node.js
- Python 3.12+
- pip

## Installation

1. Clone the repository:
```sh
git clone [repository-url]
```

2. Install Node.js dependencies:
```sh
npm install
```

3. Install Python dependencies:
```sh
pip install -r requirements.txt
```

## Running the Application
Start the application in development mode:
```sh
npm start
```

## Building
Create a production build:
```sh
npm run build
```

Create a release build:
```sh
npm run release
```

<<<<<<< HEAD
## Testing
=======
Testing
>>>>>>> d86e1834
Run the Python test suite:
```sh
coverage run --omit=*/test_* -m unittest discover
```

View test coverage:
```sh
coverage report -m
```

Project Structure
<<<<<<< HEAD
```text
.
└── src/
    ├── python/     # Python backend code
    └── tests/      # Test files
```
=======
    
    src - Source code
        /python - Python backend code
        /tests - Test files
>>>>>>> d86e1834

## Contributing
1. Fork the repository
2. Create a feature branch
3. Commit your changes
4. Push to the branch
5. Open a Pull Request

## License


## Author
WeatherboySuper <|MERGE_RESOLUTION|>--- conflicted
+++ resolved
@@ -62,11 +62,7 @@
 npm run release
 ```
 
-<<<<<<< HEAD
-## Testing
-=======
 Testing
->>>>>>> d86e1834
 Run the Python test suite:
 ```sh
 coverage run --omit=*/test_* -m unittest discover
@@ -78,19 +74,10 @@
 ```
 
 Project Structure
-<<<<<<< HEAD
-```text
-.
-└── src/
-    ├── python/     # Python backend code
-    └── tests/      # Test files
-```
-=======
     
     src - Source code
         /python - Python backend code
         /tests - Test files
->>>>>>> d86e1834
 
 ## Contributing
 1. Fork the repository
