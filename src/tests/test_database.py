--- conflicted
+++ resolved
@@ -1,12 +1,7 @@
 import unittest
 import sqlite3
 from datetime import datetime
-<<<<<<< HEAD
 from src.python.database import TodoDatabase
-=======
-from ..python.database import TodoDatabase
-import os
->>>>>>> 58065d28
 
 class TestTodoDatabase(unittest.TestCase):
     """Test suite for TodoDatabase class functionality."""
